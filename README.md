--- conflicted
+++ resolved
@@ -1,7 +1,6 @@
 # Keenmind
 
 ## Overview
-<<<<<<< HEAD
 
 Keenmind aims to provide dnd players a way to track dice rolls whilst retaining the fun of rolling dice. Keenmind utilises state of the art object detection methods to automatically detect what dice were rolled, and what their values were.
 Early Work
@@ -14,17 +13,4 @@
 
 1. Object Detection: The first model is used to isolate the dice types and locations. This uses the YoloV3 architecture trained on a custom dataset (this dataset will be published elsewhere at a later date).
 
-2. Digit Classification: This is the hello world of the deep learning computer vision, usually using the MNIST dataset. Therefore, it is possible to utilise transfer learning here, although the data distrubution is so simple, the gains from this may be negligble.
-=======
-Keenmind aims to provide dnd players a way to track dice rolls whilst retaining the fun of rolling dice. Keenmind utilises state of the art object detection methods to automatically detect what dice were rolled, and what their values were.
-
-## Early Work
-This repo is not the first of its type. Previous work has proved that dice detection is possible using the YoloV3 architecture. Unfortunately, this work came to halt due to a lack of data. However, a test bench is in the works that will enable faster data collection and labelling.
-
-## ML Architecture
-Keenmind is split into two ML components:
-
-1. **Object Detection:** The first model is used to isolate the dice types and locations. This uses the YoloV3 architecture trained on a custom dataset (this dataset will be published elsewhere at a later date).
-
-2. **Digit Classification:** This is the *hello world* of the deep learning computer vision, usually using the MNIST dataset. Therefore, it is possible to utilise transfer learning here, although the data distrubution is so simple, the gains from this may be negligble.
->>>>>>> c4929c6d
+2. Digit Classification: This is the hello world of the deep learning computer vision, usually using the MNIST dataset. Therefore, it is possible to utilise transfer learning here, although the data distribution is so simple, the gains from this may be negligible.